--- conflicted
+++ resolved
@@ -4,9 +4,9 @@
 [![Build status](https://ci.appveyor.com/api/projects/status/186ky7yb9mlqj3io?svg=true)](https://ci.appveyor.com/project/PQClean/pqclean)
 
 **PQClean**, in short, is an effort to collect **clean** implementations of the post-quantum
-schemes that are in the 
+schemes that are in the
 [NIST post-quantum project](https://csrc.nist.gov/projects/post-quantum-cryptography).
-The goal of PQClean is to provide *standalone implementations* that 
+The goal of PQClean is to provide *standalone implementations* that
 
 * can easily be integrated into libraries such as [liboqs](https://openquantumsafe.org/#liboqs) or [libpqcrypto](https://libpqcrypto.org/);
 * can efficiently upstream into higher-level protocol integration efforts such as [Open Quantum Safe](https://openquantumsafe.org/#integrations);
@@ -23,7 +23,7 @@
 * including integration into higher-level applications or protocols.
 
 As a first main target, we are collecting C implementations that fulfill the requirements
-listed below. 
+listed below.
 
 ## Requirements on C implementations that are automatically checked
 
@@ -77,7 +77,7 @@
 
 ## Clean C implementations currently in PQClean
 
-Currently, the continuous-integration and testing environment of PQClean is still work in progress 
+Currently, the continuous-integration and testing environment of PQClean is still work in progress
 and as a consequence PQClean does not yet have many implementations.
 
 <!--
@@ -94,7 +94,7 @@
 
 ## API used by PQClean
 
-PQClean is essentially using the same API as required for the NIST reference implementations, 
+PQClean is essentially using the same API as required for the NIST reference implementations,
 which is also used by SUPERCOP and by libpqcrypto. The only two differences to that API are
 the following:
 * All lengths are passed as type `size_t` instead of `unsigned long long`; and
@@ -121,11 +121,7 @@
 
 Regarding #2, adding the files to your project's build system, each implementation in PQClean is accompanied by example two makefiles that show how one could build the files for that implementation:
 
-<<<<<<< HEAD
-- The file `GNUmakefile` which can be used with GNU Make.
-=======
 - The file `Makefile` which can be used with GNU Make, BSD Make, and possibly others.
->>>>>>> 2e7c1d74
 - The file `Makefile.Microsoft_nmake` which can be used with Visual Studio's nmake.
 
 ## License
